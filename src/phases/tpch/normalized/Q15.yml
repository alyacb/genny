--- conflicted
+++ resolved
@@ -11,13 +11,8 @@
   Repeat: &Repeat {^Parameter: {Name: "Repeat", Default: 1}}
   Database: &db tpch
   Operations:
-<<<<<<< HEAD
-  - OperationName: RunCommand
-=======
   # TODO: disable metrics collection once TIG-4128 is complete.
   - OperationName: RunCommand
-    OperationLogsResult: true
->>>>>>> 7a82fd38
     OperationCommand:
       create: &query15View revenue
       viewOn: lineitem
@@ -69,6 +64,7 @@
   Repeat: *Repeat
   Database: *db
   Operations:
+  # TODO: disable metrics collection once TIG-4128 is complete.
   - OperationName: RunCommand
     OperationCommand:
       drop: *query15View
@@ -90,12 +86,4 @@
     OperationCommand:
       explain: *TPCHNormalizedQuery15Aggregation
       verbosity:
-<<<<<<< HEAD
-        executionStats
-=======
-        executionStats
-  # TODO: disable metrics collection once TIG-4128 is complete.
-  - OperationName: RunCommand
-    OperationCommand:
-      drop: revenue
->>>>>>> 7a82fd38
+        executionStats